<<<<<<< HEAD
=======
import pytest
from datetime import datetime
>>>>>>> fb888983
from io import BytesIO

import pytest

from cabinet.handlers import S3Handler

from . import s3_mock


@pytest.fixture
def mock_s3_resource(mocker):
    resource = s3_mock.MockS3AsyncResource()
    contextualized = s3_mock.MockAsyncContext(resource)
    mocker.patch(
        "cabinet.handlers.S3Handler.resource",
        new=contextualized,
    )
    return resource


@pytest.fixture
def mock_s3_resource_failure(mocker):
    resource = s3_mock.MockS3AsyncResource(make_object_missing=True)
    contextualized = s3_mock.MockAsyncContext(resource)
    mocker.patch(
        "cabinet.handlers.S3Handler.resource",
        new=contextualized,
    )
    return resource


@pytest.fixture
def handler():
    return S3Handler(bucket_name="bucket")


@pytest.fixture
def async_only_handler():
    return S3Handler(bucket_name="bucket", allow_sync_methods=False)


@pytest.mark.asyncio
async def test_validate(mock_s3_resource, handler):
    await handler.validate()


@pytest.mark.asyncio
async def test_async_exists(mock_s3_resource, handler):
    item = handler.get_item("foo.txt")

    assert await handler._async_exists(item)


def test_exists(mock_s3_resource, handler):
    item = handler.get_item("foo.txt")

    assert handler._exists(item)


def test_not_exists(mock_s3_resource_failure, handler):
    item = handler.get_item("foo.txt")

    assert not handler._exists(item)


@pytest.mark.asyncio
async def test_async_get_size(mock_s3_resource, handler):
    item = handler.get_item('foo.txt', data=BytesIO(b'contents'))

    assert await handler._async_get_size(item) == 8


def test_get_size(mock_s3_resource, handler):
    item = handler.get_item('foo.txt', data=BytesIO(b'contents'))

    assert handler._get_size(item) == 8


@pytest.mark.asyncio
async def test_async_get_accessed_time(mock_s3_resource, handler):
    item = handler.get_item('foo.txt', data=BytesIO(b'contents'))

    with pytest.raises(NotImplementedError) as err:
        await handler._async_get_accessed_time(item)

    assert (
        str(err.value)
        == 'get_accessed_time is not supported with the S3 handler'
    )


def test_get_accessed_time(mock_s3_resource, handler):
    item = handler.get_item('foo.txt', data=BytesIO(b'contents'))

    with pytest.raises(NotImplementedError) as err:
        handler._get_accessed_time(item)

    assert (
        str(err.value)
        == 'get_accessed_time is not supported with the S3 handler'
    )


@pytest.mark.asyncio
async def test_async_get_created_time(mock_s3_resource, handler):
    item = handler.get_item('foo.txt', data=BytesIO(b'contents'))

    with pytest.raises(NotImplementedError) as err:
        await handler._async_get_created_time(item)

    assert (
        str(err.value)
        == 'get_created_time is not supported with the S3 handler'
    )


def test_get_created_time(mock_s3_resource, handler):
    item = handler.get_item('foo.txt', data=BytesIO(b'contents'))

    with pytest.raises(NotImplementedError) as err:
        handler._get_created_time(item)

    assert (
        str(err.value)
        == 'get_created_time is not supported with the S3 handler'
    )


@pytest.mark.asyncio
async def test_async_get_modified_time(mock_s3_resource, handler):
    item = handler.get_item('foo.txt', data=BytesIO(b'contents'))

    assert await handler._async_get_modified_time(item) == datetime(2015, 1, 1)


def test_get_modified_time(mock_s3_resource, handler):
    item = handler.get_item('foo.txt', data=BytesIO(b'contents'))

    assert handler._get_modified_time(item) == datetime(2015, 1, 1)


@pytest.mark.asyncio
async def test_async_save(mock_s3_resource, handler):
    item = handler.get_item("foo.txt", data=BytesIO(b"contents"))

    await handler._async_save(item)

    call_args = mock_s3_resource._bucket._upload_fileobj_call_args
    assert call_args == {
        "ExtraArgs": {"ACL": "public-read", "ContentType": "text/plain"}
    }


def test_save(mock_s3_resource, handler):
    item = handler.get_item("foo.txt", data=BytesIO(b"contents"))

    handler._save(item)

    call_args = mock_s3_resource._bucket._upload_fileobj_call_args
    assert call_args == {
        "ExtraArgs": {"ACL": "public-read", "ContentType": "text/plain"}
    }


@pytest.mark.asyncio
async def test_async_delete(mock_s3_resource, handler):
    item = handler.get_item("foo.txt")

    await handler._async_delete(item)

    assert mock_s3_resource._file_object._deleted


def test_delete(mock_s3_resource, handler):
    item = handler.get_item("foo.txt")

    handler._delete(item)

    assert mock_s3_resource._file_object._deleted


# When allow_sync_methods is False, these should all throw a RuntimeError


def test_cant_save(async_only_handler):
    item = async_only_handler.get_item("foo.txt", data=BytesIO(b"contents"))

    with pytest.raises(RuntimeError) as err:
        async_only_handler._save(item)

    assert str(err.value) == "Sync save method not allowed"


def test_cant_exists(async_only_handler):
    item = async_only_handler.get_item("foo.txt", data=BytesIO(b"contents"))

    with pytest.raises(RuntimeError) as err:
        async_only_handler._exists(item)

    assert str(err.value) == "Sync exists method not allowed"


def test_cant_get_size(async_only_handler):
    item = async_only_handler.get_item('foo.txt', data=BytesIO(b'contents'))

    with pytest.raises(RuntimeError) as err:
        async_only_handler._get_size(item)

    assert str(err.value) == 'Sync get_size method not allowed'


def test_cant_get_accessed_time(async_only_handler):
    item = async_only_handler.get_item('foo.txt', data=BytesIO(b'contents'))

    with pytest.raises(RuntimeError) as err:
        async_only_handler._get_accessed_time(item)

    assert str(err.value) == 'Sync get_accessed_time method not allowed'


def test_cant_get_created_time(async_only_handler):
    item = async_only_handler.get_item('foo.txt', data=BytesIO(b'contents'))

    with pytest.raises(RuntimeError) as err:
        async_only_handler._get_created_time(item)

    assert str(err.value) == 'Sync get_created_time method not allowed'


def test_cant_get_modified_time(async_only_handler):
    item = async_only_handler.get_item('foo.txt', data=BytesIO(b'contents'))

    with pytest.raises(RuntimeError) as err:
        async_only_handler._get_modified_time(item)

    assert str(err.value) == 'Sync get_modified_time method not allowed'


def test_cant_delete(async_only_handler):
    item = async_only_handler.get_item("foo.txt", data=BytesIO(b"contents"))

    with pytest.raises(RuntimeError) as err:
        async_only_handler._delete(item)

    assert str(err.value) == "Sync delete method not allowed"


@pytest.mark.asyncio
async def test_async_save_in_folder(mock_s3_resource, handler):
    item = handler.get_item("foo.txt", data=BytesIO(b"contents"), subpath=("folder",))

    await handler._async_save(item)

    assert mock_s3_resource._bucket._upload_fileobj_filename == "folder/foo.txt"


@pytest.mark.asyncio
async def test_async_delete_in_folder(mock_s3_resource, handler):
    item = handler.get_item("foo.txt", subpath=("folder",))

    await handler._async_delete(item)

    assert mock_s3_resource._file_object._deleted
    assert mock_s3_resource._file_object._filename == "folder/foo.txt"<|MERGE_RESOLUTION|>--- conflicted
+++ resolved
@@ -1,8 +1,4 @@
-<<<<<<< HEAD
-=======
-import pytest
 from datetime import datetime
->>>>>>> fb888983
 from io import BytesIO
 
 import pytest
@@ -70,76 +66,64 @@
 
 @pytest.mark.asyncio
 async def test_async_get_size(mock_s3_resource, handler):
-    item = handler.get_item('foo.txt', data=BytesIO(b'contents'))
+    item = handler.get_item("foo.txt", data=BytesIO(b"contents"))
 
     assert await handler._async_get_size(item) == 8
 
 
 def test_get_size(mock_s3_resource, handler):
-    item = handler.get_item('foo.txt', data=BytesIO(b'contents'))
+    item = handler.get_item("foo.txt", data=BytesIO(b"contents"))
 
     assert handler._get_size(item) == 8
 
 
 @pytest.mark.asyncio
 async def test_async_get_accessed_time(mock_s3_resource, handler):
-    item = handler.get_item('foo.txt', data=BytesIO(b'contents'))
+    item = handler.get_item("foo.txt", data=BytesIO(b"contents"))
 
     with pytest.raises(NotImplementedError) as err:
         await handler._async_get_accessed_time(item)
 
-    assert (
-        str(err.value)
-        == 'get_accessed_time is not supported with the S3 handler'
-    )
+    assert str(err.value) == "get_accessed_time is not supported with the S3 handler"
 
 
 def test_get_accessed_time(mock_s3_resource, handler):
-    item = handler.get_item('foo.txt', data=BytesIO(b'contents'))
+    item = handler.get_item("foo.txt", data=BytesIO(b"contents"))
 
     with pytest.raises(NotImplementedError) as err:
         handler._get_accessed_time(item)
 
-    assert (
-        str(err.value)
-        == 'get_accessed_time is not supported with the S3 handler'
-    )
+    assert str(err.value) == "get_accessed_time is not supported with the S3 handler"
 
 
 @pytest.mark.asyncio
 async def test_async_get_created_time(mock_s3_resource, handler):
-    item = handler.get_item('foo.txt', data=BytesIO(b'contents'))
+    item = handler.get_item("foo.txt", data=BytesIO(b"contents"))
 
     with pytest.raises(NotImplementedError) as err:
         await handler._async_get_created_time(item)
 
-    assert (
-        str(err.value)
-        == 'get_created_time is not supported with the S3 handler'
-    )
+    assert str(err.value) == "get_created_time is not supported with the S3 handler"
 
 
 def test_get_created_time(mock_s3_resource, handler):
-    item = handler.get_item('foo.txt', data=BytesIO(b'contents'))
+    item = handler.get_item("foo.txt", data=BytesIO(b"contents"))
 
     with pytest.raises(NotImplementedError) as err:
         handler._get_created_time(item)
 
-    assert (
-        str(err.value)
-        == 'get_created_time is not supported with the S3 handler'
-    )
+    assert str(err.value) == "get_created_time is not supported with the S3 handler"
 
 
 @pytest.mark.asyncio
 async def test_async_get_modified_time(mock_s3_resource, handler):
-    item = handler.get_item('foo.txt', data=BytesIO(b'contents'))
+    item = handler.get_item("foo.txt", data=BytesIO(b"contents"))
 
     assert await handler._async_get_modified_time(item) == datetime(2015, 1, 1)
 
 
 def test_get_modified_time(mock_s3_resource, handler):
-    item = handler.get_item('foo.txt', data=BytesIO(b'contents'))
+    item = handler.get_item("foo.txt", data=BytesIO(b"contents"))
 
     assert handler._get_modified_time(item) == datetime(2015, 1, 1)
 
@@ -206,39 +190,39 @@
 
 
 def test_cant_get_size(async_only_handler):
-    item = async_only_handler.get_item('foo.txt', data=BytesIO(b'contents'))
+    item = async_only_handler.get_item("foo.txt", data=BytesIO(b"contents"))
 
     with pytest.raises(RuntimeError) as err:
         async_only_handler._get_size(item)
 
-    assert str(err.value) == 'Sync get_size method not allowed'
+    assert str(err.value) == "Sync get_size method not allowed"
 
 
 def test_cant_get_accessed_time(async_only_handler):
-    item = async_only_handler.get_item('foo.txt', data=BytesIO(b'contents'))
+    item = async_only_handler.get_item("foo.txt", data=BytesIO(b"contents"))
 
     with pytest.raises(RuntimeError) as err:
         async_only_handler._get_accessed_time(item)
 
-    assert str(err.value) == 'Sync get_accessed_time method not allowed'
+    assert str(err.value) == "Sync get_accessed_time method not allowed"
 
 
 def test_cant_get_created_time(async_only_handler):
-    item = async_only_handler.get_item('foo.txt', data=BytesIO(b'contents'))
+    item = async_only_handler.get_item("foo.txt", data=BytesIO(b"contents"))
 
     with pytest.raises(RuntimeError) as err:
         async_only_handler._get_created_time(item)
 
-    assert str(err.value) == 'Sync get_created_time method not allowed'
+    assert str(err.value) == "Sync get_created_time method not allowed"
 
 
 def test_cant_get_modified_time(async_only_handler):
-    item = async_only_handler.get_item('foo.txt', data=BytesIO(b'contents'))
+    item = async_only_handler.get_item("foo.txt", data=BytesIO(b"contents"))
 
     with pytest.raises(RuntimeError) as err:
         async_only_handler._get_modified_time(item)
 
-    assert str(err.value) == 'Sync get_modified_time method not allowed'
+    assert str(err.value) == "Sync get_modified_time method not allowed"
 
 
 def test_cant_delete(async_only_handler):
